<Project>
  <Import Project="RepositoryBuild.targets" />
  <Import Project="PackageArchive.targets" />
  <Import Project="AzureIntegration.targets" />
  <Import Project="Templating.targets" />
  <Import Project="SharedFx.targets" />
  <Import Project="SharedFxInstaller.targets" />
  <Import Project="Publish.targets" />

  <PropertyGroup>
    <!-- For external packages that come from feeds will mirrored to aspnetcore feeds. -->
    <IntermediateMirrorPackageDir>$(IntermediateDir)mirror\</IntermediateMirrorPackageDir>
    <!-- For external packages that come from feeds we don't mirror. -->
    <IntermediateExternalPackageDir>$(IntermediateDir)ext\</IntermediateExternalPackageDir>
    <GeneratedPackageVersionPropsPath>$(IntermediateDir)dependencies.g.props</GeneratedPackageVersionPropsPath>
    <GeneratedRestoreSourcesPropsPath>$(IntermediateDir)sources.g.props</GeneratedRestoreSourcesPropsPath>

    <PrepareDependsOn>SetTeamCityBuildNumberToVersion;$(PrepareDependsOn);VerifyPackageArtifactConfig;PrepareOutputPaths</PrepareDependsOn>
    <CleanDependsOn>$(CleanDependsOn);CleanArtifacts;CleanUniverseArtifacts</CleanDependsOn>
    <RestoreDependsOn>$(RestoreDependsOn);InstallDotNet;RestoreExternalDependencies</RestoreDependsOn>
    <CompileDependsOn>$(CompileDependsOn);BuildRepositories</CompileDependsOn>
    <PackageDependsOn Condition="'$(TestOnly)' != 'true'">$(PackageDependsOn);BuildMetapackages;BuildTemplates;SplitPackages</PackageDependsOn>
    <TestDependsOn>$(TestDependsOn);_TestRepositories</TestDependsOn>
    <VerifyDependsOn Condition="'$(TestOnly)' != 'true'">$(VerifyDependsOn);VerifyCoherentVersions</VerifyDependsOn>
    <GetArtifactInfoDependsOn>$(GetArtifactInfoDependsOn);ResolveRepoInfo;GetLineupPackageInfo</GetArtifactInfoDependsOn>
  </PropertyGroup>

  <Target Name="PrepareOutputPaths">
<<<<<<< HEAD
    <MakeDir Directories="$(ArtifactsDir);$(BuildDir);$(IntermediateExternalPackageDir);$(IntermediateMirrorPackageDir)" />
=======
    <MakeDir Directories="$(ArtifactsDir);$(BuildDir);$(LineupBuildDir);$(IntermediateExternalPackageDir);$(IntermediateMirrorPackageDir)" />
>>>>>>> 127b374b
  </Target>

  <Target Name="RestoreExternalDependencies">
    <DownloadNuGetPackages
      Packages="@(ExternalDependency->WithMetadataValue('Mirror', 'false'))"
      DestinationFolder="$(IntermediateExternalPackageDir)" />

    <DownloadNuGetPackages
      Packages="@(ExternalDependency->WithMetadataValue('Mirror', 'true'))"
      DestinationFolder="$(IntermediateMirrorPackageDir)" />
  </Target>

  <Target Name="ResolveRepoInfo" DependsOnTargets="_PrepareRepositories">

    <Error Text="%(Repository.RootPath) does not exist. Did you forget to clone the submodules? Run `git submodules update`." Condition="!Exists(%(Repository.RootPath))" />
    <Error Text="%(ShippedRepository.RootPath) does not exist. Did you forget to clone the submodules? Run `git submodules update`." Condition="!Exists(%(ShippedRepository.RootPath)) AND '%(ShippedRepository.Identity)' != ''" />

    <MSBuild Projects="$(MSBuildProjectFullPath)"
             Targets="GetArtifactInfo"
             Properties="RepositoryRoot=%(Repository.RootPath);Configuration=$(Configuration);BuildNumber=$(BuildNumber);DesignTimeBuild=true"
             ContinueOnError="WarnAndContinue">
      <Output TaskParameter="TargetOutputs" ItemName="ArtifactInfo" />
    </MSBuild>

    <MSBuild Projects="$(MSBuildProjectFullPath)"
             Targets="ResolveSolutions"
             Properties="RepositoryRoot=%(Repository.RootPath);Configuration=$(Configuration);BuildNumber=$(BuildNumber)"
             ContinueOnError="WarnAndContinue">
      <Output TaskParameter="TargetOutputs" ItemName="Solution" Condition="'%(Repository.Build)' == 'true'" />
      <Output TaskParameter="TargetOutputs" ItemName="_NoBuildSolution" Condition="'%(Repository.Build)' != 'true'" />
    </MSBuild>

    <!--
      Analyze what was shipped in these repos.
      This is required so we can verify that cascading versions are consistent.
    -->
    <MSBuild Projects="$(MSBuildProjectFullPath)"
             Targets="GetArtifactInfo"
             Properties="RepositoryRoot=%(ShippedRepository.RootPath);Configuration=$(Configuration);BuildNumber=$(BuildNumber);IsFinalBuild=true;DesignTimeBuild=true"
             ContinueOnError="WarnAndContinue"
             Condition="'%(ShippedRepository.Identity)' != ''">
      <Output TaskParameter="TargetOutputs" ItemName="ShippedArtifactInfo" />
    </MSBuild>
    <MSBuild Projects="$(MSBuildProjectFullPath)"
             Targets="ResolveSolutions"
             Properties="RepositoryRoot=%(ShippedRepository.RootPath);Configuration=$(Configuration);BuildNumber=$(BuildNumber)"
             ContinueOnError="WarnAndContinue"
             Condition="'%(ShippedRepository.Identity)' != ''">
      <Output TaskParameter="TargetOutputs" ItemName="_ShippedSolution" />
    </MSBuild>

    <ItemGroup>
      <Solution Update="@(Solution)" Build="true" />
      <_ShippedSolution Update="@(_ShippedSolution)" Build="false" Shipped="true" />
      <_NoBuildSolution Update="@(_NoBuildSolution)" Build="false" />
      <Solution Include="@(_NoBuildSolution);@(_ShippedSolution)" />
    </ItemGroup>

    <Error Text="No solutions were found in '$(SubmoduleRoot)'" Condition="@(Solution->Count()) == 0" />
  </Target>

<<<<<<< HEAD
  <Target Name="GetLineupPackageInfo">
    <ItemGroup>
      <ArtifactInfo Include="$(BuildDir)Internal.AspNetCore.Universe.Lineup.$(Version).nupkg">
        <ArtifactType>NuGetPackage</ArtifactType>
        <PackageId>Internal.AspNetCore.Universe.Lineup</PackageId>
        <Version>$(Version)</Version>
        <Category>noship</Category>
        <IsLineup>true</IsLineup>
      </ArtifactInfo>
    </ItemGroup>
  </Target>

  <Target Name="GeneratePropsFiles" DependsOnTargets="GetArtifactInfo">
=======
  <Target Name="GeneratePropsFiles" DependsOnTargets="PrepareOutputPaths;ResolveRepoInfo">
>>>>>>> 127b374b
    <ItemGroup>
      <_LineupPackages Include="@(ExternalDependency)" />
      <_LineupPackages Include="%(ArtifactInfo.PackageId)" Version="%(ArtifactInfo.Version)" Condition=" '%(ArtifactInfo.ArtifactType)' == 'NuGetPackage' " />

      <_RestoreSources Include="$(DotNetAdditionalRestoreSources)" Condition="'$(DotNetAdditionalRestoreSources)' != ''" />
      <_RestoreSources Include="$(DependencyPackageDir)" Condition="'$(DependencyPackageDir)' != '' AND Exists('$(DependencyPackageDir)')" />
      <_RestoreSources Include="$(BuildDir)" />
      <_RestoreSources Include="$(IntermediateExternalPackageDir)" />
      <_RestoreSources Include="$(IntermediateMirrorPackageDir)" />
    </ItemGroup>

    <GeneratePackageVersionPropsFile
      Packages="@(_LineupPackages)"
      OutputPath="$(GeneratedPackageVersionPropsPath)" />

    <Copy SourceFiles="$(GeneratedPackageVersionPropsPath)" DestinationFolder="$(ArtifactsDir)" />

    <RepoTasks.GenerateRestoreSourcesPropsFile
      Sources="@(_RestoreSources)"
      OutputPath="$(GeneratedRestoreSourcesPropsPath)" />

    <PackNuSpec NuSpecPath="$(MSBuildThisFileDirectory)lineups\Internal.AspNetCore.Universe.Lineup.nuspec"
                DestinationFolder="$(BuildDir)"
                Overwrite="true"
                Properties="version=$(Version);dependenciesPropsFile=$(GeneratedPackageVersionPropsPath)">
      <Output TaskParameter="Packages" ItemName="LineupPackage" />
    </PackNuSpec>
  </Target>

  <Target Name="CleanUniverseArtifacts">
    <RemoveDir Directories="$(RepositoryRoot)obj" Condition="Exists('$(RepositoryRoot)obj')" />
  </Target>

  <Target Name="_PrepareRepositories">
    <ItemGroup Condition="'$(KOREBUILD_REPOSITORY_INCLUDE)'!=''">
      <_RepositoriesToInclude Include="$(KOREBUILD_REPOSITORY_INCLUDE)" />
      <Repository Update="@(Repository)" Build="false" />
      <Repository
        Update="@(Repository)"
        Condition="'@(Repository)'=='@(_RepositoriesToInclude)' AND '%(Identity)'!=''"
        Build="true" />
    </ItemGroup>

    <ItemGroup Condition="'$(KOREBUILD_REPOSITORY_EXCLUDE)'!=''">
      <_RepositoriesToExclude Include="$(KOREBUILD_REPOSITORY_EXCLUDE)" />
      <Repository
        Update="@(Repository)"
        Condition="'@(Repository)'=='@(_RepositoriesToExclude)' AND '%(Identity)'!=''"
        Build="false" />
    </ItemGroup>

    <Error Text="KOREBUILD_REPOSITORY_EXCLUDE AND KOREBUILD_REPOSITORY_INCLUDE are specified."
      Condition="'$(KOREBUILD_REPOSITORY_INCLUDE)' != '' AND '$(KOREBUILD_REPOSITORY_EXCLUDE)' != ''" />

    <ItemGroup>
      <Repository Update="%(Identity)" RootPath="$(SubmoduleRoot)%(Identity)\" />
      <ShippedRepository Update="%(Identity)" RootPath="$(SubmoduleRoot)%(Identity)\" Condition="'%(Identity)' != ''" />
    </ItemGroup>
  </Target>

  <Target Name="BuildRepositories"
     DependsOnTargets="_PrepareRepositories;GeneratePropsFiles;ComputeGraph;_BuildRepositories" />

  <Target Name="ComputeGraph" DependsOnTargets="ResolveRepoInfo;GeneratePropsFiles">
    <ItemGroup>
      <_UndeclaredPackageArtifact Include="%(ArtifactInfo.PackageId)" Condition="'%(ArtifactInfo.ArtifactType)' == 'NuGetPackage'" />
      <_UndeclaredPackageArtifact Remove="@(PackageArtifact)" />
    </ItemGroup>

    <Error Text="Undeclared package artifacts. Add these to artifacts.props:%0A  - @(_UndeclaredPackageArtifact, '%0A  - ')"
      Condition=" @(_UndeclaredPackageArtifact->Count()) != 0 " />

    <RepoTasks.AnalyzeBuildGraph
      Solutions="@(Solution)"
      Artifacts="@(ArtifactInfo)"
      Dependencies="@(ExternalDependency)"
      StartGraphAt="$(BuildGraphOf)"
      Properties="Configuration=$(Configuration);BuildNumber=$(BuildNumber);DotNetPackageVersionPropsPath=$(GeneratedPackageVersionPropsPath);DotNetRestoreSourcePropsPath=$(GeneratedRestoreSourcesPropsPath)">
      <Output TaskParameter="RepositoryBuildOrder" ItemName="RepositoryBuildOrder" />
    </RepoTasks.AnalyzeBuildGraph>
  </Target>

  <Target Name="SplitPackages">
    <ItemGroup>
      <PackageArtifactFile Include="$(BuildDir)*.nupkg" />
      <ExternalDependencyPackage Include="@(ExternalDependency->WithMetadataValue('Mirror', 'true'))" Category="mirror" />
      <_MirroredPackageFiles Include="$(IntermediateMirrorPackageDir)*.nupkg" />
    </ItemGroup>

    <RepoTasks.CopyPackagesToSplitFolders
      Packages="@(PackageArtifact);@(ExternalDependencyPackage)"
      Files="@(PackageArtifactFile);@(_MirroredPackageFiles)"
      DestinationFolder="$(ArtifactsDir)"
      Overwrite="true" />
  </Target>

  <Target Name="VerifyPackageArtifactConfig">
    <Error Text="Invalid configuration of %(PackageArtifact.Identity). PackageArtifact must have the 'Category' metadata."
           Condition="'%(PackageArtifact.Category)' == '' " />

    <Error Text="Invalid configuration of %(PackageArtifact.Identity). Packages marked as LZMA='true' must be Category='ship'."
           Condition="'%(PackageArtifact.Category)' != 'ship' AND '%(PackageArtifact.LZMA)' == 'true' " />

 	  <Error Text="Invalid configuration of %(PackageArtifact.Identity). Packages marked as AppMetapackage='true' must be Category='ship'."
           Condition="'%(PackageArtifact.Category)' != 'ship' AND '%(PackageArtifact.AppMetapackage)' == 'true' " />

    <Error Text="Invalid configuration of %(PackageArtifact.Identity). Packages marked as AllMetapackage='true' must be Category='ship'."
           Condition="'%(PackageArtifact.Category)' != 'ship' AND '%(PackageArtifact.AllMetapackage)' == 'true' " />

    <Error Text="Invalid configuration of %(PackageArtifact.Identity). Packages marked as AppMetapackage='true' must also be marked as AllMetapackage='true'."
           Condition="'%(PackageArtifact.AppMetapackage)' == 'true' AND '%(PackageArtifact.AllMetapackage)' != 'true' " />
  </Target>

  <Target Name="CheckUniverse"
    DependsOnTargets="ComputeGraph;VerifyPackageArtifactConfig" />

  <Target Name="VerifyCoherentVersions" DependsOnTargets="ResolveRepoInfo">
    <ItemGroup>
      <ShippingPackageFiles Include="$(ArtifactsDir)ship\*.nupkg" />
      <ShippedExternalDependency Include="%(ShippedArtifactInfo.PackageId)" Version="%(Version)" />
    </ItemGroup>

    <RepoTasks.VerifyCoherentVersions
      PackageFiles="@(ShippingPackageFiles)"
      ExternalDependencies="@(ExternalDependency);@(ShippedExternalDependency)" />
  </Target>

</Project><|MERGE_RESOLUTION|>--- conflicted
+++ resolved
@@ -26,11 +26,7 @@
   </PropertyGroup>
 
   <Target Name="PrepareOutputPaths">
-<<<<<<< HEAD
     <MakeDir Directories="$(ArtifactsDir);$(BuildDir);$(IntermediateExternalPackageDir);$(IntermediateMirrorPackageDir)" />
-=======
-    <MakeDir Directories="$(ArtifactsDir);$(BuildDir);$(LineupBuildDir);$(IntermediateExternalPackageDir);$(IntermediateMirrorPackageDir)" />
->>>>>>> 127b374b
   </Target>
 
   <Target Name="RestoreExternalDependencies">
@@ -92,7 +88,6 @@
     <Error Text="No solutions were found in '$(SubmoduleRoot)'" Condition="@(Solution->Count()) == 0" />
   </Target>
 
-<<<<<<< HEAD
   <Target Name="GetLineupPackageInfo">
     <ItemGroup>
       <ArtifactInfo Include="$(BuildDir)Internal.AspNetCore.Universe.Lineup.$(Version).nupkg">
@@ -105,10 +100,7 @@
     </ItemGroup>
   </Target>
 
-  <Target Name="GeneratePropsFiles" DependsOnTargets="GetArtifactInfo">
-=======
-  <Target Name="GeneratePropsFiles" DependsOnTargets="PrepareOutputPaths;ResolveRepoInfo">
->>>>>>> 127b374b
+  <Target Name="GeneratePropsFiles" DependsOnTargets="PrepareOutputPaths;GetArtifactInfo">
     <ItemGroup>
       <_LineupPackages Include="@(ExternalDependency)" />
       <_LineupPackages Include="%(ArtifactInfo.PackageId)" Version="%(ArtifactInfo.Version)" Condition=" '%(ArtifactInfo.ArtifactType)' == 'NuGetPackage' " />
